# serverless-artillery [![Build Status](https://travis-ci.org/Nordstrom/serverless-artillery.svg?branch=master)](https://travis-ci.org/Nordstrom/serverless-artillery) [![Coverage Status](https://coveralls.io/repos/github/Nordstrom/serverless-artillery/badge.svg?branch=master)](https://coveralls.io/github/Nordstrom/serverless-artillery?branch=master)

[//]: # (Thanks to https://www.divio.com/en/blog/documentation/)

Instant, cheap, and easy system validation at scale ([`serverless`](https://serverless.com) + [`artillery`](https://artillery.io) = `serverless-artillery` (a.k.a. `slsart`, a.k.a. **orbital lasers!**).

TL;DR:
* Performance: I measure system behavior under load, cackling while I add zeros or reviewing my CI/CD process' metric history
* Acceptance: I validate my CI/CD deployment with synthetic traffic to fail the build in cases of error
* Monitoring: I periodically sample system behavior with synthetic traffic to monitor system health

We were motivated to create this project in order to facilitate moving performance testing earlier and more frequently into our CI/CD pipelines such that the question wasn't '`whether...`' but '`why wouldn't...`' '`...you automatically (acceptance and) perf test your system every time you check in?`'.

With acceptance testing in pocket we asked, '`why wouldn't you schedule that to sample and thereby monitor your service?`'.  So we added monitoring mode.

1. [Installation](#installation)
1. [Quick Start & Finish](#quick-start--finish)
1. Understand `serverless-artillery`
   1. [So what is it?](#so-what-is-it)
   1. [Missing Pieces](#missing-pieces)
   1. [Generalization](#generalization)
1. [In-Depth Tutorial](https://github.com/Nordstrom/serverless-artillery-workshop)
1. How to use `serverless-artillery`
   1. [Script Customization](#script-customization)
      1. [Performance Mode](#performance-mode)
      1. [Acceptance Mode](#acceptance-mode)
      1. [Monitoring Mode](#monitoring-mode)
   1. [Function Customization](#function-customization)
1. [Command Reference](#detailed-usage)
1. [External References](#external-references)

## Installation

We assume you have node.js (v4 or better) installed.  Likewise you should have the serverless framework (v1.0+) either installed globally or available in the local `node_modules`.

```
npm install -g serverless-artillery
```

## Quick Start & Finish

```
$ slsart deploy   // and then
$ slsart invoke   // repeat as desired, before...
$ slsart remove
```

### Deeper Dive

```
$ slsart deploy                  // If not already deployed.

// create a custom test against your service with a 10 second duration and 3 RPS:
$ slsart script -e https://your.endpoint.com -d 10 -r 3

// run acceptance tests
$ slsart invoke -a               // iterate on editing `./script.yml` and invoking as desired, before...

// run performance tests
$ slsart invoke

$ slsart remove
```

Note that you may need to define `AWS_PROFILE` to declare the AWS credentials to use and perhaps `HTTP_PROXY` in order to escape your corporate proxy.  See the [Serverless Framework docs](https://serverless.com/framework/docs/) or the [workshop](https://github.com/Nordstrom/serverless-artillery-workshop) for details of how to set your system up for successful deployment, invocation, and removal.

### More advanced use cases

Use arbitrary script files

`$ slsart -p /my/path/to/my.other.script.yml`

Generate a customizable script on the CLI (hit `https://your.endpoint.com` with `10` requests per second, scaling up to `25` requests per second over `60` seconds)

`$ slsart script -e https://your.endpoint.com -d 60 -r 10 -t 25`

Generate a local copy of the function that can be edited and redeployed with your changed settings.  This enables more advanced configurations of the function to send [load against VPC hosted services](https://serverless.com/framework/docs/providers/aws/guide/functions/#vpc-configuration), [use CSV files to specify variables in your URLs](https://artillery.io/docs/script-reference.html#Payloads) (hint: put your `csv` in the same directory as your `serverless.yml` and redeploy), or other non-default use cases.  Similarly, you'll want to do this if you need to alter hard-coded limits.  See https://docs.serverless.com for function configuration related documentation.  See https://artillery.io/docs for script configuration related documentation.

```
$ slsart configure
$ nano serverless.yml
$ nano handler.js
```

### Much deeper dive

We have created a tutorial course available at the companion repository, [serverless-artillery-workshop](https://github.com/Nordstrom/serverless-artillery-workshop).

## So what is it?

The Serverless Framework makes managing cloud assets easy.  It translates a `yaml` file to a the deployable assets of the target provider and manages deploying or updating and monitoring that deployment or update.  This capability is harnessed by `serverless-artillery` to deliver itself to your cloud account where it can dynamically distribute itself across a fleet of servers to execute your jobs.

Artillery is itself an accessible load generation tool that provides a simple but powerful means of specifying how much load to create and what requests that load should comprise.  However, if you specify more load in your scrip than can be executed on your machine `artillery` will throttle down the load specified in your script.  While it is simple to distribute `artillery` across a fleet of servers, you must then manage, coordinate, and retire them.  This is the task that `serverless-artillery` steps in to remove from your plate.

`serverless-artillery` allows your script to specify an amount of load far exceeding the capacity of a single server to execute.  It will break that script into chunks sized for a single function and distribute the chunks for execution.  Since this is done using a FaaS provider, the ephemeral infrastructure used to execute your load disappears as soon as your load tests are complete.

If you would like a more detailed walk through of motivations, how it works, step-by-step setup, and usage, please consider reviewing the [associated workshop](https://github.com/Nordstrom/serverless-artillery-workshop) (presented at ServerlessConf London in 2016)

* Load testing an ApiGateway endpoint?  You may want to use the [artillery-plugin-aws-sigv4](https://www.npmjs.com/package/artillery-plugin-aws-sigv4).
* Want to record your results in DataDog?  You may want to use [artillery-plugin-datadog](https://www.npmjs.com/package/artillery-plugin-datadog).
* Want to record your results in InfluxDb?  You may want to use [artillery-plugin-influxdb](https://www.npmjs.com/package/artillery-plugin-influxdb).
* Want to record your results without setting up a database? You may want to use [artillery-plugin-cloudwatch](https://www.npmjs.com/package/artillery-plugin-cloudwatch).
* Have automatic IAM role modification?  You may want to use [serverless-attach-managed-policy](https://www.npmjs.com/package/serverless-attach-managed-policy).

## Missing Pieces

Here are some things you will have to think about or solve for:

* Providing a data sink.  The volume of load can be such that it cannot pass back to the original requestor.  If the specified load is no more than a single function can provide, the response will have your results.  Otherwise, you are responsible for sending them (usually via a plugin) to a data store for later review and/or analysis.
* Distributing data for your tests.  Currently if you need to use IDs (or the like) from a payload file then you must deploy that file in your function.  Another option is to write some custom code (i.e. write a custom processor or modify the `serverless-artillery` codebase) that will retrieve the data for you prior to the execution of any load.  Either way, this isn't simple and paved for you.

Apologies... we're still working on these!

## Generalization

Wait.  There's a general pattern here of distributed workload execution!

Yes!

We know!

We're excited too!

We've already begun writing a plugin-driven generalization of this pattern.  You will be able to dynamically distribute and execute any task for which a declaration can be provided which can be split into concurrently executed chunks.

Watch for that effort both here and at https://github.com/Nordstrom/serverless-star

We expect to retro-fit this project with the serverless-star project as its first use case and proof-of-not-a-painful-waste-of-our-time-ness™.  In some regards, we have already begun.

## Script Customization

```
$ mkdir myCustomLoadTest    // Make your own test directory
$ cd myCustomLoadTest
$ slsart script             // Use slsart to get basic files
$ nano script.yml           // Edit event.json to change test endpoint
```

Modify the script.yml file to point at your own endpoint with the load profile that you want to test your application with.  See https://artillery.io for documentation on scripts.

For example, change the script to target your service:

```
config:
  target: "https://your.endpoint.com"
scenarios:
  - flow:
    - get:
        url: "/your/path"
```

You can then run:

```
$ slsart invoke
```

Your script will be executed by your function in [Performance Mode](#performance-mode).

### Reserved Flags

The flags `-t`, `--type`, `-f`, and `--function` are reserved for `serverless-artillery` use.  They cannot be supplied on the command line.

The `-t` and `--type` flags are reserved because the tool uses the script you provide it to cacluate whether an `Event` or `RequestResponse` invocation type is more appropriate.  If that argument was supplied, a user might have an expectation-behavior mismatch.

The `-f` and `--function` flags are reserved because a part of the value that `serverless-artillery` provides is the automated definition of the function providing load testing and thereby a necessarily strong opinion of the name that function was given.

### Unsupported Flags

The flag `--raw` is unsupported because, while arbitrary functions can accept strings, a string does not comprise a valid artillery script.

## Performance Mode

Increase the duration of the test to one minute and provide more load:

```
config:
  phases:
    - duration: 60      # Duration of test in seconds
      arrivalRate: 100  # Starting rate (requests per second)
      rampTo: 200       # Ending rate (RPS at end of test duration)
```

Then invoke the function with your script again using:

```
$ slsart invoke
```

Now you can create a copy of the test, edit that copy, and invoke the function with it.

```
$ cp script.yml trafficSpike.yml
$ nano trafficSpike.yml
```

Update the load spec...  Then invoke it!

```
$ slsart invoke -p trafficSpike.yml
```

## Acceptance Mode

Find defects before performance testing! Acceptance mode runs each flow in your script exactly once and reports the results.

To use:

Add `-a` to the `invoke` command:
```
$ slsart invoke -a
```

To run exclusively in acceptance mode, hard code the mode into your script:
```
mode: acceptance
...
```
*note: 'acceptance' may be abbreviated to 'acc' in the script*

Scripts running in acceptance mode do not require a `phases` array in the `config` section of the script but it is expected that performance tests will be run in this mode (via the `-a` flag) and have them anyway.

For the purposes of facilitating the use of this tool in a CI/CD pipeline, if any of the acceptance tests fail to successfully complete, the process will exit with a non-zero exit code.

To control the number of samples taken and constituting success, you may supply the following (default values listed):
```
sampling:
  size: 1           # The size of sample set
  averagePause: 5   # The average number of seconds to pause between samples
  pauseVariance: 2  # The maximum difference of the actual pause from the average pause (in either direction)
  errorBudget: 0    # The number of observed errors to accept before alerting
```

## Monitoring Mode

Detect outages quickly.  Don't wait for a sufficiently motivated customer to work their way you.  No... don't obssess.  Automate!

To use:

Run the `monitor` command:
```
$ slsart monitor [-p <path-to-script>] [-t <threshold>]
```

This will add configuration for scheduling the function and alerting on failure to the `serverless.yml` in the CWD (a copy of the default `serverless.yml` will first be created if one isn't present).

**!! Please note that this modified or generated `serverless.yml` will need to be deployed !!**

The script with which the function will be scheduled to execute with will be the given script or a script.yml in the local directory if that argument is not provided.

Consequences:
1. a scheduled event will be added
1. an SNS topic will be added
1. a policy allowing the function to publish to the created SNS topic will be added to iamRoleStatements
1. an environment variable will be added to the `loadGenerator` function containing the ARN for the created SNS topic

Tasks for you:
1. modify your `serverless.yml` to enable subscriptions to any alerts raised by the monitoring function.  (What good is monitoring if no one is listening?)
1. deploy your project by running `slsart deploy`

To run the script in monitoring mode a single time for testing purposes (as opposed to scheduling it):

Add `-m` to the `invoke` command:
```
$ slsart invoke -m
```

Scripts running in monitoring mode do not require a `phases` array in the `config` section of the script but it is expected that performance tests will be run in this mode (via the `-a` flag) and have them anyway.

To run exclusively in monitoring mode, hard code the mode into your script:
```
mode: monitoring
...
```

*note: 'monitor' may be abbreviated to 'mon' in the script*

To control sampling and alerting, you may supply the following (default values listed):
```
sampling:
  size: 5           # The size of sample set
  averagePause: 5   # The average number of seconds to pause between samples
  pauseVariance: 2  # The maximum difference of the actual pause from the average pause (in either direction)
  errorBudget: 4    # The number of observed errors to accept before alerting
```

## Function Customization

Sometimes you need to customize your load testing function.  Sometimes occassionally becomes all the times.  The endpoints you need to slam are in the VPC or you need to separate out various versions of the load testing function in order to maintain least privilege.  Perhaps you really want to draw from a data payload to feed IDs into the endpoints you will be hitting.  We welcome you to:

`slsart configure`

This command gives you a copy of the [Serverless](https://www.serverless.com/) service artifacts used to create and deploy your load testing function.  As such, you have free reign!

!!! Note that any time you make modifications you must execute `slsart deploy` to have them applied !!!

### Deployment and Settings Customization

Open up the `serverless.yml` you just created.  It will contain the default Serverless Framework service definition.  The Serverless Framework helps coalesce the specification of Lambda and various other serverless technologies in an easy to manage and maintain format.  Add a `vpc` attribute ([docs](https://serverless.com/framework/docs/providers/aws/guide/functions#vpc-configuration)) with `subnetIds` and `securityGroupIds` sub-attributes to target your VPC protected endpoints.  Add custom IAM rights ([docs](https://serverless.com/framework/docs/providers/aws/guide/iam/)) to the service to maintain least privilege.  You can use payloads by adding the payload to your lambda directory and adding the payload configuration to your script ([docs](https://artillery.io/docs/script-reference.html#Payloads)).

Full documentation of what is in the serverless.yml and the options you have available can be found at https://docs.serverless.com/framework/docs/.

### Load Test Execution Customization (artillery.io)

The script allows you to add plugins for various capabilities.  Load testing an ApiGateway endpoint?  You may want to use the [artillery-plugin-aws-sigv4](https://github.com/Nordstrom/artillery-plugin-aws-sigv4).  Want to record your results in InfluxDb?  You may want to use [artillery-plugin-influxdb](https://github.com/Nordstrom/artillery-plugin-influxdb).  Docs for plugin use and configuration are available from those projects and from [artillery-core's plugin docs](https://github.com/shoreditch-ops/artillery/blob/master/docs/plugins.md).

### Script Splitting Customization

The following controls are available in the default deployed function.  That said, the defaults are good and you generally won't need them until you have gotten deeper into implementation which is why we've put off mentioning until now.  If you define a `_split` attribute within the script, the values of that object will be used to alter the splitting of your script.
```
{
  _split: {
    maxScriptDurationInSeconds: 86400,  # Default listed.  Hard-coded max is 518400
<<<<<<< HEAD
    maxChunkDurationInSeconds: 120,     # Default listed.  Hard-coded max is 285
                                                           Hard-coded min is 15
=======
    maxChunkDurationInSeconds: 240,     # Default listed.  Hard-coded max is 285, min is 15
>>>>>>> 93f71b51
    maxScriptRequestsPerSecond: 5000,   # Default listed.  Hard-coded max is 50000
    maxChunkRequestsPerSecond: 25,      # Default listed.  Hard-coded max is 500
    timeBufferInMilliseconds: 15000,    # Default listed.  Hard-coded max is 30000
  }
  ...
}
```

See the [Splitting and Distribution Logic Customization](#Splitting and Distribution Logic Customization) section for an in depth discussion of how splitting is implemented and what you control with these parameters as well as the concerns involved in making decisions about them.  See the comments in [`~/lambda/handler.js`](lib/lambda/handler.js) for detailed documentation of the semantics the code has with regard to them (search for '`const constants`').  By the way, you now have the source code to change those hard-coded limits and can change them at will if you so desire - we wanted to provide a margin of safety and guardrails but not restrictions.

### Debugging and Tracing Behavior Customization

There are two primary tools for debugging and tracing the function and how it splits and executes the task it has been given.  Define the following in your script:

```
{
  _trace: true,
  _simulation: true,
  ...
}
```

#### _trace

The first causes the code to report the actions it is taking with your script and the chunks that it breaks your script into.  Expect statements such as this:

```
scheduling self invocation for 1234567890123 in 2345678901234 with a 3456789012345 ms delay
```

This would be produced by the following:

```
console.log(`scheduling self invocation for ${event._genesis} in ${event._start} with a ${timeDelay} ms delay`);
```

There are definitions that will help you understand these statements.  In the code you will see `_genesis`, `_start`, `now`, and `timeDelay`:

`_genesis`:   the datetime stamp immediately taken by the function that received the original script.  `_genesis` is added to the original script so that all child function executions of the original handler have a datetime stamp of when the original "load execution request" was received.  If you are not running many load tests simultaneously then this can serve as a unique ID for the current load execution.  This can be useful for correlation.  An improvement could include adding a unique factor to avoid collisions in such usage.  
`_start`:     the datetime stamp immediately taken by the current function that is executing on either the original script or a chunk of that original script.  This allows relative time reporting and evaluation with a function execution.  
`now`:        the datetime stamp taken when the log entry was produced.  
`timeDelay`:  a time delta (in milliseconds) between the current time of the current function and when it has scheduled to take the action reported in the current log entry.  

This mode is very useful in identifying what the system is doing or where something is going wrong.  #bugs-happen

#### _simulation

Setting the `_simulation` attribute to a truthy value will cause the function to split the script without taking action on the script.  Functionally, this comprises splitting the given script into pieces without invoking functions to handle the split chunks and/or execute the load described by those chunks.  Concretely, when it comes time to invoke new function instances for distributing the load, it simply invokes (or schedules an invokation of) itself.  Likewise, when it comes time to invoke the `artillery-core` entry point for generating load from the chunk, it instead invokes the simulation shim that reports what would have been executed and immediately completes.

This mode, in combination with `_trace` related behavior is very helpful in debugging script splitting behavior and identifying what the logic declares should occur.

### Splitting and Distribution Logic Customization

You've got the code.  Have at!  Have fun and consider contributing improvements back into the tool.  Thank you!

Some helpful notions used in the code and discussion of them follows...

#### Scripts

In fact, an artillery script is composed of a number of phases which occur one after the other.  Each of these phases has its own duration and maximum load.  The duration is straightforwardly how long the phase lasts.  The maximum load of the phase is the maximum Requests Per Second (RPS) that are declared for the entirety of that phase (e.g. a phase declaring a ramp from 0 to 500 RPS {or 500 to 0} has a maximum load of 500 RPS).  Phases are declared in serial in order to provide warming or not as appropriate for the load testing scenario that interests you.

The duration of the script is the sum of the durations of its phases.  The maximum load of the script is the maximum RPS that any of its phases declares.

#### Splitting

The splitting of a script comprises taking "chunks" off of the script.

First, we take chunks from the script by duration.  This is driven by the maximum duration of the underlying function as a service (FaaS) provider that we are using.  For AWS Lambda, this is currently 5 minutes.  However, we need to allow for cold starts and as such must provide a buffer of time before we begin the execution of any specific load job.  Following the execution of a load job, the artillery-core framework calculates a summary and invokes custom analyzers (via the plugin capabilities it offers).  As a result, a tailing buffer is also needed to ensure execution can properly complete.

The result is a script chunk that can be executed within the duration limited period the FaaS provider allows (no guarantees yet exist on whether a single function can execute the demanded load).  This chunk will be called the script for referential simplicity.  We also may have a remainder script that must be executed by a new function instance as the current splitting function nears its timeout.

Next, we take chunks from the script by maximum load.  This is driven by the maximum requests per second that a single execution of the underlying function as a service (FaaS) provider is capable of pushing with high fidelity.  For AWS Lambda (with the default 1024 MB configuration), we found 25 RPS to be a good level.  This is lower than the absolute ceiling that Lambda is capable of pushing for a reason.  First, each connection will be a separate opened and closed socket.  Second, if we are producing too many connections, we can be in the middle of making a request when we receive the response of a separate request.  Given that this is implemented in nodejs, we have one thread and that means the timestamping of the receipt of that response is artificially and incorrectly delayed.  We found that at RPS above 25 we observed an increase in the volatility of observed latencies.  That written, if you do not intend to record your latencies, then you could bump this up to the limit of the FaaS service (i.e. `_split.maxChunkRequestsPerSecond = 300` or so).  If you don't care about having separate sockets per request, you can alter that with artillery configuration as well.

Anyway...  The result is a script chunk that is less than the limited period and also executable by a single function instance.  Therefore, we invoke a single function with the chunk to execute it.

## Detailed Usage

```
$ slsart --help
Commands:
  deploy     Deploy a default version of the function that will execute your
             Artillery scripts.  See
             https://serverless.com/framework/docs/providers/aws/cli-reference/deploy/
             for reference.
  invoke     Invoke your function with your Artillery script.  Will prefer a
             script given by `-d`, `--data`, `-p`, or `--path` over a
             `script.[yml|json]` file in the current directory over the default
             script.  Invocation mode will default to "performance" but adding
             the `-a` flag will run the script in "acceptance" mode.  See
             https://serverless.com/framework/docs/providers/aws/cli-reference/invoke/
             for reference.
  remove     Remove the function and the associated resources created for or by
             it.  See
             https://serverless.com/framework/docs/providers/aws/cli-reference/remove/
             for reference.
  script     Create a local Artillery script so that you can customize it for
             your specific load requirements.  See https://artillery.io for
             documentation.
  configure  Create a local copy of the deployment assets for modification and
             deployment.  See https://docs.serverless.com for documentation.
  monitor    Modify or create a local copy of the deployment assets with
             declarations of a schedule upon which monitoring requests will
             occur as well as an SNS topic for sending alert notifications.

Options:
  --help         Show help                                             [boolean]
  --version      Show version number                                   [boolean]
  -D, --debug    Execute the command in debug mode.  It will be chatty about
                 what it is happening in the code.
  -V, --verbose  Execute the command in verbose mode.  It will be chatty about
                 what it is attempting to accomplish.
```

### Commands

#### deploy
```
$ slsart deploy --help

slsart deploy

See https://serverless.com/framework/docs/providers/aws/cli-reference/deploy/ for further supported options.
```

#### invoke
```
$ slsart invoke --help

slsart invoke

Options:
  -a, --acceptance  Execute the script in acceptance mode.  It will execute each
                    flow once, reporting failures.
  -m, --monitoring  Execute the script in monitoring mode.  It will execute each
                    flow a multiple of times, alerting if the number of errors
                    exceeds the configured threshold.
  -d, --data        A stringified script to execute
  -p, --path        A path to the file containing the script to execute
  --si, --stdIn     Have serverless read the event to invoke the remote function
                    with from the "standard in" stream
  --jo, --jsonOnly  Only write JSON to console.log to facilitate piping the
                    invocation result into a tool such as jq

See https://serverless.com/framework/docs/providers/aws/cli-reference/invoke/ for further supported options.

[//]: # (LEGACY MANAGEMENT BEGIN)
Removed Flags:
  -s, --script      In order to support the full CLI experience of the Serverless
                    Framework, a collision between this flag and the -s/--stage
                    flags of those frameworks had to be resovled.  These flags
                    are thereby invalidated and will be rejected.
[//]: # (LEGACY MANAGEMENT END)

Reserved Flags:
-t, --type          serverless-artillery calculates, based on your HTTP timeout
                    settings, the expected completion of your script and sets
                    the invocation type appropriately.  Dropping a
                    RequestResponse connection can trigger function retries for
                    triple the load and you will not receive a report directly
                    from an Event invocation type.
-f, --function      serverless-artillery provides the function and its
                    implementation.  If you want an arbitrary function, please
                    consider using the Serverless Framework, you'll be much
                    happier.

Unsupported Flags:
--raw               serverless-artillery, having provided the function implementation
                    knows that it only supports JSON, stending raw strings is
                    unsupported.  If you have altered the function to accept other
                    data, you probably already know the Serverless Framework and
                    are using it.  Why are you trying this flag in that case?
```

#### remove
```
$ slsart remove --help

slsart remove

See https://serverless.com/framework/docs/providers/aws/cli-reference/remove/ for further supported options.
```

#### script
```
$ slsart script --help

slsart script

Options:
  -e, --endpoint  The endpoint to load with traffic.                    [string]
  -d, --duration  The duration, in seconds, to load the given endpoint. [number]
  -r, --rate      The rate, in requests per second, at which to load the given
                  endpoint.                                             [number]
  -t, --rampTo    The rate to adjust towards away from the given rate, in
                  requests per second at which to load the given endpoint.
                                                                        [number]
  -o, --out       The file to output the generated script in to.        [string]
```

#### configure
```
$ slsart configure

slsart configure
```

#### monitor
```
$ slsart monitor --help

slsart monitor

Options:
  -p, --path       The path of the script to schedule the function with.[string]
  -t, --threshold  The minimum number of errors the system must observe prior to
                   sending an alert notification                        [number]
```

## External References
1. [artillery.io](https://artillery.io) for documentation about how to define your load shape, volume, targets, inputs, et cetera
2. [serverless.com](https://docs.serverless.com/framework/docs/) for documentation about how to create a custom function configuration
3. [serverless-artillery](https://github.com/Nordstrom/serverless-artillery) README for documentation on the use of this tool
4. [serverless-star](https://github.com/Nordstrom/serverless-star) Next generation implementation and generalization of the arbitrarily wide work distribution capability<|MERGE_RESOLUTION|>--- conflicted
+++ resolved
@@ -311,12 +311,7 @@
 {
   _split: {
     maxScriptDurationInSeconds: 86400,  # Default listed.  Hard-coded max is 518400
-<<<<<<< HEAD
-    maxChunkDurationInSeconds: 120,     # Default listed.  Hard-coded max is 285
-                                                           Hard-coded min is 15
-=======
-    maxChunkDurationInSeconds: 240,     # Default listed.  Hard-coded max is 285, min is 15
->>>>>>> 93f71b51
+    maxChunkDurationInSeconds: 120,     # Default listed.  Hard-coded max is 285, min is 15
     maxScriptRequestsPerSecond: 5000,   # Default listed.  Hard-coded max is 50000
     maxChunkRequestsPerSecond: 25,      # Default listed.  Hard-coded max is 500
     timeBufferInMilliseconds: 15000,    # Default listed.  Hard-coded max is 30000

--- conflicted
+++ resolved
@@ -1,79 +1,41 @@
 'use strict';
 
-<<<<<<< HEAD
 const expect = require('chai').expect;
 const mock = require('mock-require');
 const BbPromise = require('bluebird');
-=======
-const expect = require('chai').expect,
-      mock = require('mock-require'),
-      BbPromise = require('bluebird'),
-      path = require('path');
->>>>>>> 21998a1e
+const path = require('path');
 
 class serverlessMock {
   constructor(config) {
     serverlessMock.config = config; // this is fugly, transfering instance data into the static context
-    this.config = config;
-    this.config.interactive = false;
   }
   init() {
-    if (!this.config) {
-      throw new Error('must have config');
-    } else {
-      return BbPromise.resolve();
-    }
+    return BbPromise.resolve();
   }
   run() {
     serverlessMock.argv = process.argv;
-    if (!this.config) {
-      throw new Error('must have config');
-    } else {
-      return BbPromise.resolve();
-    }
+    return BbPromise.resolve();
   }
   _findParameterValue(param) {
-    if (!this.config) {
-      throw new Error('must have config');
-    } else {
-      let result = null;
+    let result = null;
 
-      if (serverlessMock.argv) {
-        const paramIndex = serverlessMock.argv.indexOf(`-${param}`);
-        if (paramIndex !== -1 && paramIndex < (serverlessMock.argv.length - 1)) {
-          result = serverlessMock.argv[paramIndex + 1];
-        }
+    if (serverlessMock.argv) {
+      const paramIndex = serverlessMock.argv.indexOf(`-${param}`);
+      if (paramIndex !== -1 && paramIndex < (serverlessMock.argv.length - 1)) {
+        result = serverlessMock.argv[paramIndex + 1];
       }
+    }
 
-      return result;
-    }
-<<<<<<< HEAD
+    return result;
   }
-}
-=======
 };
-
-mock('../lib/serverless-fx', function(config) {
-    serverlessMock.config = config;
-    console.log('*** MOCKED SLS ***');
-    return serverlessMock;
-});
->>>>>>> 21998a1e
 
 mock('../lib/serverless-fx', serverlessMock);
 
 const slsart = require('../lib');
 
-<<<<<<< HEAD
 describe('serverless-artillery command line interactions', () => {
   const functionName = 'testFunctionName';
-=======
-    describe('deploy actions', function() {
-        // it('is not interactive', function() {
-        //     slsart.deploy({ func: functionName });
-        //     expect(serverlessMock.config.interactive).to.equal(false);
-        // });
->>>>>>> 21998a1e
 
   describe('deploy actions', () => {
     it('is not interactive', () => {
@@ -81,7 +43,6 @@
       expect(serverlessMock.config.interactive).to.equal(false);
     });
 
-<<<<<<< HEAD
     // it('must use Serverless deploy command', () => {
     //     slsart.deploy({ func: functionName  });
     //     expect(serverlessMock.argv[2]).to.be.equal('deploy');
@@ -92,23 +53,14 @@
     //     expect(serverlessMock._findParameterValue('f')).to.not.be.null;
     // });
   });
-=======
-    // describe('run actions', function() {
-    //     require('child_process')
-    //         .exec('node', [path.join(__dirname, '..', 'bin', 'serverless-artillery')], {
-    //             env: process.env,
-    //             cwd: require('path').join(__dirname, 'lib', 'lambda'),
-    //             stdio: 'inherit'
-    //         });
-    //
-    //     // it('must use Serverless invoke command', () => {
-    //     //     slsart.run({ func: functionName  });
-    //     //     expect(serverlessMock.argv[2]).to.be.equal('invoke');
-    //     // });
-    // });
->>>>>>> 21998a1e
 
   describe('run actions', () => {
+    // require('child_process')
+    //   .exec('node', [path.join(__dirname, '..', 'bin', 'serverless-artillery')], {
+    //     env: process.env,
+    //     cwd: require('path').join(__dirname, 'lib', 'lambda'),
+    //     stdio: 'inherit'
+    //   });
     // it('must use Serverless invoke command', () => {
     //     slsart.run({ func: functionName  });
     //     expect(serverlessMock.argv[2]).to.be.equal('invoke');

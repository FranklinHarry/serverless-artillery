const aws = require('aws-sdk')
const BbPromise = require('bluebird')
const diff = require('diff')
const fs = BbPromise.promisifyAll(require('fs'))
const os = require('os')
const path = require('path')
const semver = require('semver')
const shortid = require('shortid')
const stdin = require('get-stdin')
const url = require('url')
const yaml = require('js-yaml')

const func = require('./lambda/func')
const task = require('./lambda/task')
const npm = require('./npm')
const Serverless = require('./serverless-fx')

const constants = {
  CompatibleServerlessSemver: '^1.0.3',
  DefaultScriptName: 'script.yml',
  ServerlessFile: 'serverless.yml', // duplicated below but mentioned here for consistent use
  ServerlessFiles: [
    'alert.js',
    'handler.js',
    'func.js', 'funcDef.js', 'funcExec.js', 'funcHandle.js', 'funcValid.js',
    'package.json', 'package-lock.json',
    'serverless.yml',
    'task.js', 'taskDef.js', 'taskExec.js', 'taskPlan.js', 'taskResult.js', 'taskValid.js',
  ],
  TestFunctionName: 'loadGenerator',
  ScheduleName: '${self:service}-${opt:stage, self:provider.stage}-monitoring', // eslint-disable-line no-template-curly-in-string
  AlertingName: 'monitoringAlerts',
  yamlComments: { // ## YAML comments placeholders and content ##
    mustMatchKey: '-MUST_MATCH',
    mustMatchRex: /-MUST_MATCH(.*)/g,
    mustMatchVal: ' # must match topic name',
    doNotEditKey: '-DO_NOT_EDIT',
    doNotEditRex: /-DO_NOT_EDIT(.*)/g,
    doNotEditVal: ' # !!Do not edit this name!!',
    snsSubscriptionsKey: '-SNS_SUBSCRIPTIONS',
    snsSubscriptionsRex: /-SNS_SUBSCRIPTIONS(.*)/g,
    snsSubscriptionsVal: `
#        Subscription: # docs at https://docs.aws.amazon.com/AWSCloudFormation/latest/UserGuide/aws-properties-sns-subscription.html
#          - Endpoint: http://<host>/<path> # the endpoint is an URL beginning with "http://"
#            Protocol: http
#          - Endpoint: https://<host>/<path> # the endpoint is a URL beginning with "https://"
#            Protocol: https
#          - Endpoint: <target>@<host> # the endpoint is an email address
#            Protocol: email
#          - Endpoint: <target>@<host> # the endpoint is an email address
#            Protocol: email-json
#          - Endpoint: <phone-number> # the endpoint is a phone number of an SMS-enabled device
#            Protocol: sms
#          - Endpoint: <sqs-queue-arn> # the endpoint is the ARN of an Amazon SQS queue
#            Protocol: sqs
#          - Endpoint: <endpoint-arn> # the endpoint is the EndpointArn of a mobile app and device.
#            Protocol: application
#          - Endpoint: <lambda-arn> # the endpoint is the ARN of an AWS Lambda function.
#            Protocol: lambda`,
  },
  split: {
    ignored: /['"]/g, // quotes are insignificant in comparisons given that they are often stripped
    arrayEquiv: /( *)-\n+\s*\1 {2}-/g, // `-\n  -` is equivalent to `- -` and the like
    newlinesRex: /\n/g,
  },
  backupAttempts: 100,
}

const impl = {
  // FILE UTILS
  /**
   * Helper function that, given a path, returns true if it's a file.
   * @param {string} filePath location to check if file exists
   * @returns {boolean} true if file exists, false otherwise
   */
  fileExists: (filePath) => {
    try {
      return fs.lstatSync(filePath).isFile()
    } catch (ex) {
      return false
    }
  },
  // SCRIPT UTILS
  /**
   * Determine, given the user supplied script option, what script to use.  Use a given script if it exists but
   * otherwise fall back to a local script.yml if it exists and finally fall back to the global script.yml if it
   * does not.
   * @param scriptPath An optional path the script to find.  If supplied, it will be checked for existence.
   * @return A string indicating the path that was found.  If the user supplied a file path that could not be found
   * return `null` to indicate an error should be displayed.  Otherwise, return a local script.yml file or the global
   * script.yml file if the prior two conditions do not hold.
   */
  findScriptPath: (scriptPath) => {
    if (scriptPath) {
      if (impl.fileExists(scriptPath)) {
        if (path.isAbsolute(scriptPath)) {
          return scriptPath
        } else {
          return path.join(process.cwd(), scriptPath)
        }
      } else {
        return null // doesn't exist
      }
    } else {
      const localDefaultScript = path.join(process.cwd(), constants.DefaultScriptName)
      if (impl.fileExists(localDefaultScript)) {
        return localDefaultScript
      } else {
        return path.join(__dirname, 'lambda', constants.DefaultScriptName)
      }
    }
  },
  /**
   * Read the input into a parsible string
   * @param options The CLI flag settings to identify the input source.
   * @returns {Promise.<string>}
   */
  getScriptText: (options) => {
    // Priority: `--si`, `--stdIn`, `-d`, `--data`, `-p`, `--path`, ./script.yml, $(npm root -g)/script.yml
    if (options.si || options.stdIn) {
      return stdin()
    } else if (options.d || options.data) {
      return BbPromise.resolve(options.d || options.data)
    } else {
      const scriptPath = impl.findScriptPath(options.p || options.path)
      if (scriptPath) {
        return fs.readFileAsync(scriptPath, 'utf8')
      } else {
        return BbPromise.reject(new Error(`${os.EOL}\tScript '${options.script}' could not be found.${os.EOL}`))
      }
    }
  },
  /**
   * Parse the given input as either YAML or JSON, passing back the parsed object or failing otherwise.
   * @param input The input to attempt parsing
   * @returns {*} The parsed artillery script
   */
  parseScript: (input) => {
    const script = yaml.safeLoad(input)
    if (typeof script !== 'object') {
      throw new Error('could not parse input to object.')
    }
    func.valid(script)
    const settings = func.def.getSettings(script)
    settings.task = task.def.getSettings(script)
    task.valid(settings, script)
    return script
  },
  /**
   * Replace the given input flag with the `-d` flag, providing the stringification of the given script as its value.
   */
  replaceArgv: (script) => {
    const flags = [
      { flag: '-si', bool: true },
      { flag: '--stdIn', bool: true },
      { flag: '-d', bool: false },
      { flag: '--data', bool: false },
      { flag: '-p', bool: false },
      { flag: '--path', bool: false },
    ]
    for (let i = 0; i < flags.length; i++) {
      const idx = process.argv.indexOf(flags[i].flag)
      if (idx !== -1) {
        process.argv = process.argv.slice(0, idx).concat(process.argv.slice(idx + (flags[i].bool ? 1 : 2)))
      }
    }
    // add function flag
    process.argv.push('-f')
    process.argv.push(constants.TestFunctionName)
    // add data flag
    process.argv.push('-d')
    process.argv.push(JSON.stringify(script))
  },
  /**
   * Get the allowance for and requirement of the given script with regard to execution time
   * @param script The script to determine allowance and requirements for
   * @returns {{allowance: number, required: number}}
   */
  scriptConstraints: (script) => {
    const networkBuffer = 2 // seconds to allow for network transmission
    const resultsBuffer = 3 // seconds to allow for processing overhead (validation, decision making, results calculation)
    const settings = func.def.getSettings(script)
    const durationInSeconds = task.plan.impl.scriptDurationInSeconds(script)
    const requestsPerSecond = task.plan.impl.scriptRequestsPerSecond(script)
    let httpTimeout = 120 // default AWS setting
    if (
      aws.config &&
      aws.config.httpOptions &&
      'timeout' in aws.config.httpOptions
    ) {
      httpTimeout = Math.floor(aws.config.httpOptions.timeout / 1000) // convert from ms to s
    }
    const ret = {
      allowance: Math.min(httpTimeout, settings.maxChunkDurationInSeconds) - networkBuffer,
      required: durationInSeconds + resultsBuffer,
    }
    if (
      durationInSeconds > settings.maxChunkDurationInSeconds ||
      requestsPerSecond > settings.maxChunkRequestsPerSecond
    ) { // if splitting happens, the time requirement is increased by timeBufferInMilliseconds
      ret.required += Math.ceil(settings.timeBufferInMilliseconds / 1000) // convert from ms to s
    }
    return ret
  },
  generateScriptDefaults: (options) => {
    const opts = options || {}
    opts.endpoint = opts.endpoint || 'http://aws.amazon.com'
    opts.duration = opts.duration || 5
    opts.rate = opts.rate || 2
    opts.rampTo = opts.rampTo
    // extract and combine options into generated script
    opts.urlParts = url.parse(opts.endpoint)
    return opts
  },
  /**
   * Generate a script with the given options hive.  Return the default script generated with those settings, filling
   * in default values as appropriate.
   * @param options The options hive to use in building the default script
   * @return {string} The string containing a JSON object that comprises the default script.
   */
  generateScript: (options) => {
    // fallback to defaults
    const opts = impl.generateScriptDefaults(options)
    // extract and combine options into generated script
    return [`# Thank you for trying serverless-artillery!
# This default script is intended to get you started quickly.
# There is a lot more that Artillery can do.
# You can find great documentation of the possibilities at:
# https://artillery.io/docs/
config:
  # this hostname will be used as a prefix for each URI in the flow unless a complete URI is specified
  target: "${opts.urlParts.protocol}//${opts.urlParts.auth ? `${opts.urlParts.auth}@` : ''}${opts.urlParts.host}"
  phases:
    -
      duration: ${opts.duration}
      arrivalRate: ${opts.rate}`,
    opts.rampTo ? `
      rampTo: ${opts.rampTo}` : // note that this is a break in the template string (to avoid spurious newline)
      '', `
scenarios:
  -
    flow:
      -
        get:
          url: "${opts.urlParts.path}${opts.urlParts.hash ? opts.urlParts.hash : ''}"
`,
    ].join('')
  },
  // MONITORING UTILS
  /**
   * Validate that the given service meets the minimum requirements for being updated from 0.3.2 or earlier
   * @param config The service configuration that is to be validated for update
   */
  validateServiceForUpdate: (config, constants, PreconditionError = UpdatePreconditionError, ConflictError = UpdateConflictError) => {
    if (!config || typeof config !== 'object') {
      throw new PreconditionError('The given service must be an object')
    } else if (
      !config.provider ||
      !config.provider.iamRoleStatements ||
      !Array.isArray(config.provider.iamRoleStatements)
    ) {
      throw new PreconditionError('The given service must have "provider.iamRoleStatements" defined as an array')
    } else if (
      !config.functions ||
      !config.functions[constants.TestFunctionName] ||
      !(typeof config.functions[constants.TestFunctionName] === 'object')
    ) {
      throw new PreconditionError(`The given service must have a function with the name "${constants.TestFunctionName}"`)
    } else if (
      config.functions[constants.TestFunctionName].environment &&
      'TOPIC_ARN' in config.functions[constants.TestFunctionName].environment
    ) {
      throw new ConflictError(`The given service has function "${constants.TestFunctionName}" that already has environment variable "TOPIC_ARN" defined.`)
    } else if (
      config.functions[constants.TestFunctionName].environment &&
      'TOPIC_NAME' in config.functions[constants.TestFunctionName].environment
    ) {
      throw new ConflictError(`The given service has function "${constants.TestFunctionName}" that already has environment variable "TOPIC_NAME" defined.`)
    } else if (
      config.functions[constants.TestFunctionName].events &&
      !Array.isArray(config.functions[constants.TestFunctionName].events)
    ) {
      throw new PreconditionError(`If defined, the events attribute of the "${constants.TestFunctionName}" function must be an array`)
    } else if (
      config.functions[constants.TestFunctionName].events &&
      config.functions[constants.TestFunctionName].events.find(event =>
        event.schedule &&
        event.schedule.name &&
        event.schedule.name === constants.ScheduleName)
    ) {
      throw new ConflictError(`The "${constants.TestFunctionName}" function already has a schedule event named "${constants.ScheduleName}"`)
    } else if (
      config.resources &&
      config.resources.Resources &&
      config.resources.Resources[constants.AlertingName]
    ) {
      throw new ConflictError(`A resource with logical ID ${constants.AlertingName} already exists`)
    } else {
      return config
    }
  },
  /**
   * Validate that if the service has an enabled monitoring event schedule, that it also has a valid TOPIC_ARN configured for the purpose of
   * notifying of any events where observed errors exceeded the error budget.  Additionally warns users if they have an enabled monitoring
   * event schedule and a TOPIC_ARN configuration that references a topic without any subscribers.
   * @param service The service to validate for deployment preconditions
   */
  validateServiceForDeployment: (service) => {
    if (
      service &&
      service.functions &&
      service.functions[constants.TestFunctionName] &&
      service.functions[constants.TestFunctionName].events
    ) {
      const isMonitoringEvent = event =>
        (event && event.schedule && event.schedule.name && event.schedule.name === constants.ScheduleName)
      const topicArnRegex = /^arn:(?:\*|aws[\w-]*):sns:(?:\*|[\w-]+):\d+:\w+$/
      const monitoringEvent = service.functions[constants.TestFunctionName].events.filter(isMonitoringEvent)[0]
      console.log(monitoringEvent)
      if (
        monitoringEvent &&
        (
          !('enabled' in monitoringEvent.schedule) ||
          monitoringEvent.schedule.enabled
        )
      ) { // enabled monitoring event
        if (
          !service.functions[constants.TestFunctionName].environment ||
          !service.functions[constants.TestFunctionName].environment.TOPIC_ARN
        ) {
          throw new Error('An environment variable supplying a TOPIC_ARN for notifications must be supplied')
        } else if (
          !(typeof service.functions[constants.TestFunctionName].environment.TOPIC_ARN === 'string') &&
          !service.functions[constants.TestFunctionName].environment.TOPIC_ARN.Ref
        ) {
          throw new Error(`The variable service.functions.${constants.TestFunctionName}.environment.TOPIC_ARN must be a Ref to a SNS topic resource or string containing an SNS topic ARN`)
        } else if (
          service.functions[constants.TestFunctionName].environment.TOPIC_ARN.Ref &&
          (
            !service.resources.Resources[service.functions[constants.TestFunctionName].environment.TOPIC_ARN.Ref] ||
            service.resources.Resources[service.functions[constants.TestFunctionName].environment.TOPIC_ARN.Ref].Type !== 'AWS::SNS::Topic'
          )
        ) {
          throw new Error(`If service.functions.${constants.TestFunctionName}.environment.TOPIC_ARN is a Ref, it must reference an SNS topic`)
        } else if (
          (typeof service.functions[constants.TestFunctionName].environment.TOPIC_ARN === 'string') &&
          !service.functions[constants.TestFunctionName].environment.TOPIC_ARN.match(topicArnRegex)
        ) {
          throw new Error(`If service.functions.${constants.TestFunctionName}.environment.TOPIC_ARN is a string, it must contain a valid SNS topic ARN`)
        } else if (
          service.functions[constants.TestFunctionName].environment.TOPIC_ARN.Ref &&
          !(
            service.resources.Resources[service.functions[constants.TestFunctionName].environment.TOPIC_ARN.Ref].Properties.Subscription &&
            Array.isArray(service.resources.Resources[service.functions[constants.TestFunctionName].environment.TOPIC_ARN.Ref].Properties.Subscription) &&
            service.resources.Resources[service.functions[constants.TestFunctionName].environment.TOPIC_ARN.Ref].Properties.Subscription.length > 0
          )
        ) {
          throw new Error('No subscriptions are supplied for the SNS topic associated with your enabled monitoring event')
        }
      }
    }
  },
  /**
<<<<<<< HEAD
   * Add monitoring assets to the given existing service.  These are the items which specify the infrastructure or services
   * and configuration required to perform the monitoring and notification tasks
   * @param existing The existing service to which monitoring assets are to be added
   * @returns {*} The given service, with monitoring assets added [in place] to it
   */
  addAssets: (existing, options) => {
    const service = existing
    // ## Assets to add ##
    const publishPolicy = {
      Effect: 'Allow',
      Action: ['sns:Publish'],
      Resource: {
        Ref: `${constants.AlertingName}${constants.yamlComments.mustMatchKey}`,
      },
    }
    const environment = {
      TOPIC_ARN: { Ref: constants.AlertingName },
      TOPIC_NAME: { 'Fn::GetAtt': [constants.AlertingName, 'TopicName'] },
    }
    const input = options.p || options.path || 'script.yml'
    const event = {
      schedule: {
        name: `${constants.ScheduleName}${constants.yamlComments.doNotEditKey}`,
        description: 'The scheduled event for running the function in monitoring mode',
        rate: 'rate(1 minute)',
        enabled: true,
        input: {
          [func.def.MERGE_FIELD]: input,
          mode: task.def.modes.MONITORING,
        },
      },
    }
    if (options.t || options.threshold) {
      event.schedule.input.threshold = options.t || options.threshold
    }
    const snsTopicLogicalId = `${constants.AlertingName}${constants.yamlComments.doNotEditKey}`
    const snsTopic = {
      Type: 'AWS::SNS::Topic',
      Properties: {
        DisplayName: `\${self:service} Monitoring Alerts${constants.yamlComments.snsSubscriptionsKey}`, // eslint-disable-line no-template-curly-in-string
      },
    }
    // ## Make the modifications that enable monitoring ##
    // add policy
    service.provider.iamRoleStatements.push(publishPolicy)
    // add environment variables
    if (!service.functions[constants.TestFunctionName].environment) {
      service.functions[constants.TestFunctionName].environment = {}
    }
    service.functions[constants.TestFunctionName].environment.TOPIC_ARN = environment.TOPIC_ARN
    service.functions[constants.TestFunctionName].environment.TOPIC_NAME = environment.TOPIC_NAME
    // add event
    if (!service.functions[constants.TestFunctionName].events) {
      service.functions[constants.TestFunctionName].events = []
    }
    service.functions[constants.TestFunctionName].events.push(event)
    // add alerting
    if (!service.resources) {
      service.resources = {}
    }
    if (!service.resources.Resources) {
      service.resources.Resources = {}
    }
    service.resources.Resources[snsTopicLogicalId] = snsTopic
    return service
  },
  // ## Restore existing comments and replace new comment placeholders ##
  /**
   * Split a given string by newline after replacing semantic equivalencies
   * @param value The string to split
   * @returns {string[]} The string split by newline, after ignoring semantic equivalencies
   */
  splitIgnore: value => value // split by newline after trimming, ignoring equivalencies
    .replace(constants.split.arrayEquiv, '$1- -')
    .trim()
    .replace(constants.split.ignored, '')
    .split('\n'),
  /**
   * Split a given string by newline, except across sematically equivalent newlines.
   * For example, this YAML:
   * ```
   * - - bar
   * ```
   * Is semantically equivalent to this YAML:
   * ```
   * -
   *   - bar
   * ```
   * Which both resolve to:
   * ```
   * [["bar"]]
   * ```
   * @param value The string to split on non-semantically equivalent newlines
   * @returns {string[]} An array of the strings split from the given string
   */
  splitExcept: (value) => { // split by newline, except those in equivalences
    // find the array declarations split over newlines
    const arrayMatches = []
    let match = constants.split.arrayEquiv.exec(value)
    while (match) {
      arrayMatches.push({
        start: match.index,
        end: constants.split.arrayEquiv.lastIndex,
      })
      match = constants.split.arrayEquiv.exec(value)
    }
    // find newlines not contained by the multi-line array declarations
    const newlines = []
    const contained = commaMatch => // curry the current commaMatch
      stringMatch => // check whether stringMatch containing the commaMatch
        stringMatch.start < commaMatch.index &&
        constants.split.newlinesRex.lastIndex < stringMatch.end
    match = constants.split.newlinesRex.exec(value)
    while (match) {
      const matchContained = contained(match)
      const containedBy = arrayMatches.find(matchContained)
      if (!containedBy) { // if uncontained, this comma respresents a splitting location
        newlines.push({
          start: match.index,
          end: constants.split.newlinesRex.lastIndex,
        })
      }
      match = constants.split.newlinesRex.exec(value)
    }
    // do the string splitting
    let prior = 0
    const results = []
    newlines.forEach((replacement) => {
      results.push(value.slice(prior, replacement.start))
      prior = replacement.end
    })
    results.push(value.slice(prior))
    return results.filter(result => result)
  },
  /**
   * Compare two given strings that represent original YAML content and the YAML serialization of a
   * modified version of the object represented in the original.  In this comparison, cases are
   * identified where the content is changed and additionally, the modification is a semantically
   * equivalent subset of the original.  Most usefully, this identifies cases where parsing has removed
   * comments from the original but otherwise made no modification.  In such cases, we can take the
   * original content as the proper output.
   * @param existing The original YAML content
   * @param augmented The modified YAML content, sans comments from the original, with added content
   * @returns {string} A string representing the merging of content of the existing YAML with the
   * content of the augmented YAML
   */
  compareRestore: (existing, augmented) => {
    let result = ''
    const lineDiffs = diff.diffLines(existing, augmented) // each entry can contain newlines
    for (let i = 0; i < lineDiffs.length; i++) {
      const lineDiff = lineDiffs[i]
      const prevDiff = i === 0 ? {} : lineDiffs[i - 1]
      if (lineDiff.added && prevDiff.removed) { // deletions followed by additions represent potential comment removals
        // i => ignored, s => split
        const iAdded = impl.splitIgnore(lineDiff.value) // ignored is used for comparison
        const sAdded = impl.splitExcept(lineDiff.value) // split is used for original content retention
        const iRemoved = impl.splitIgnore(prevDiff.value)
        const sRemoved = impl.splitExcept(prevDiff.value)
        for (let j = 0; j < iRemoved.length; j++) {
          const idx = iRemoved[j].indexOf(iAdded[j]) // if the "added" line is contained in the "removed" line
          if (idx === -1) {
            result += sRemoved[j]
            result += '\n'
          }
        }
        for (let j = iRemoved.length; j < iAdded.length; j++) {
          result += sAdded[j]
          result += '\n'
        }
      } else {
        result += lineDiff.value
      }
    }
    return result
  },
  /**
   * Replace comment placeholder keys in the given string with the associated comment content
   * @param input The string to replace comment placeholders in
   * @returns {string} The given string with all comment placeholders replaced with the associated comment content
   */
  replaceCommentKeys: (input) => {
    let result = input
    // Replace new comment placeholders
    result = result.replace(constants.yamlComments.mustMatchRex, `$1${constants.yamlComments.mustMatchVal}`)
    result = result.replace(constants.yamlComments.doNotEditRex, `$1${constants.yamlComments.doNotEditVal}`)
    result = result.replace(constants.yamlComments.snsSubscriptionsRex, `$1${constants.yamlComments.snsSubscriptionsVal}`)
    result = result.replace(/Effect: Allow/g, 'Effect: \'Allow\'')
    return result
  },
  // ## Write a backup file as a peer to the altered serverless.yml that is to be overwritten ##
  writeBackup: (content, index) => {
    if (index >= constants.backupAttempts) {
      const msg = `## Failure to backup 'serverless.yml' for ${constants.backupAttempts} attempts, aborting command ##`
      const headFoot = '#'.repeat(msg.length)
      return BbPromise.reject(new Error([headFoot, msg, headFoot].join(os.EOL)))
    }
    const target = `${constants.ServerlessFile}${index ? `.${index}` : ''}.bak`
    return fs.writeFileAsync(target, content, { flag: 'wx' })
      .then(() => console.log(`${os.EOL}Backup successfully written to ${target}`))
      .catch((err) => {
        if (err.code === 'EEXIST') {
          return impl.writeBackup(content, index ? index + 1 : 1)
        } else {
          throw err
        }
      })
=======
   * Check the version of the local function assets version, the invocation options
   * and script mode and if the invocation type is monitoring and the default
   * version is found, then an error is thrown.
   * @param options The invoke command line options
   * @param script Artillery script being run
   * @param cwd Function to get the current working directory path
   */
  validateServiceForInvocation: (options, script, cwd = process.cwd) => {
    let toss = false
    try {
      const localService = require(path.join(cwd(), 'package.json')) // eslint-disable-line global-require, import/no-dynamic-require
      toss = !('version' in localService) &&
        (
          options.monitoring ||
          script.mode === task.def.modes.MON ||
          script.mode === task.def.modes.MONITORING
        )
    } catch (ex) {
      // can't be found.  that's okay, we could be using the default service
    }
    if (toss) {
      throw new Error([
        '',
        `Your local function project assets in ${cwd()} implements a service`,
        'version that does not support invocation with the monitoring flag.',
        '',
        'To use monitoring mode, please run the "configure" command',
        'in a clean directory and then customize your worker\'s assets.',
      ].join(`${os.EOL}\t`))
    }
>>>>>>> d95f665f
  },
  // SERVERLESS UTILS
  /**
   * Checks working directory for service config, otherwise uses default.
   * @returns {string} - path to service config
   */
  findServicePath: () => {
    const localServerlessPath = path.join(process.cwd(), 'serverless.yml')

    if (impl.fileExists(localServerlessPath)) {
      return process.cwd()
    } else {
      // use the default serverless.yml in project
      return path.join(__dirname, 'lambda')
    }
  },
  /**
   * Invokes the Serverless code to perform a give task. Expects process.argv to
   * contain CLI parameters to pass to SLS.
   */
  serverlessRunner: (options) => {
    // pretend that SLS was called.
    process.argv[1] = Serverless.dirname
    // proceed with using SLS
    const serverless = new Serverless({
      interactive: false,
      servicePath: impl.findServicePath(),
    })
    if (options.verbose) {
      console.log(`Serverless version is ${serverless.version}, compatible version is '${constants.CompatibleServerlessSemver}'`)
    }
    if (!semver.satisfies(serverless.version, constants.CompatibleServerlessSemver)) {
      return BbPromise.reject(new Error(
        // eslint-disable-next-line comma-dangle
        `Loaded Serverless version '${serverless.version}' but the compatible version is ${constants.CompatibleServerlessSemver}`
      ))
    }
    let SLS_DEBUG
    if (options.debug) {
      if (options.verbose) {
        console.log(`Running Serverless with argv: ${process.argv}`)
      }
      ({ SLS_DEBUG } = process.env)
      process.env.SLS_DEBUG = '*'
    }
    let result
    return serverless.init()
      .then(() => { // add our intercepter
        const invoke = serverless.pluginManager.plugins.find(
          plugin => Object.getPrototypeOf(plugin).constructor.name === 'AwsInvoke' // eslint-disable-line comma-dangle
        )
        const { log } = invoke
        invoke.log = (response) => {
          if (response && 'Payload' in response && typeof response.Payload === 'string' && response.Payload.length) {
            try {
              result = JSON.parse(response.Payload)
            } catch (ex) {
              console.error(`exception parsing payload:${os.EOL
              }${JSON.stringify(response)}${os.EOL
              }${ex}${os.EOL}${os.EOL
              }Please report this error to this tool's GitHub repo so that we can dig into the cause:${os.EOL
              }https://github.com/Nordstrom/serverless-artillery/issues${os.EOL
              }Please scrub any sensitive information that may be present prior to submission.${os.EOL
              }Thank you!`)
            }
          }
          return log.call(invoke, response)
        }
      })
      .then(() => serverless.run())
      .then(() => {
        process.env.SLS_DEBUG = SLS_DEBUG
        return result
      })
      .catch((ex) => {
        process.env.SLS_DEBUG = SLS_DEBUG
        console.error(ex)
      })
  },
  /**
  * Load and resolve serverless service file so that the content of the returned serverless.service object
  * will reflect the names of the resources in the cloudprovider console
  * use when you need the names of resources in the cloud
  */
  serverlessLoader: () => {
    const serverless = new Serverless({
      interactive: false,
      servicePath: impl.findServicePath(),
    })
    return serverless.init()
      .then(() => serverless.variables.populateService(serverless.pluginManager.cliOptions))
      .then(() => {
        serverless.service.mergeArrays()
        serverless.service.setFunctionNames(serverless.processedInput.options)
      })
      .then(() => BbPromise.resolve(serverless))
  },
}

module.exports = {
  /**
   * Deploy the load generation function to the configured provider.  Prefer a local service over the global service
   * but better to have one service over having none.
   * @return {Promise.<TResult>} A promise that completes after the deployment of the function and reporting of that
   * deployment.
   */
  deploy: options => impl.serverlessLoader()
    .then((serverless) => {
      impl.validateServiceForDeployment(serverless.service)

      console.log(`${os.EOL}\tDeploying function...${os.EOL}`)

      return impl.serverlessRunner(options).then(() => {
        console.log(`${os.EOL}\tDeploy complete.${os.EOL}`)
      })
    }),
  /**
   * Send a script to the remote function.  Prefer a script identified by the `-s` or `--script` option over a
   * `script.yml` file in the current working directory over the global `script.yml`.
   * @param options The options given by the user.  See the ~/bin/serverless-artillery implementation for details.
   * @return {Promise.<TResult>} A promise that completes after the invocation of the function with the script given
   * by the user (or a fallback option).
   */
  invoke: options => impl.getScriptText(options)
    .then(impl.parseScript)
    .then((input) => {
      const script = input
      if (options.acceptance) {
        script.mode = task.def.modes.ACC
      } else if (options.monitoring) {
        script.mode = task.def.modes.MON
      }
      impl.replaceArgv(script)
      // check local assets version
      impl.validateServiceForInvocation(options, script)
      // analyze script if tool or script is in performance mode
      let completeMessage = `${os.EOL}\tYour function invocation has completed.${os.EOL}`
      if (!task.def.isSamplingScript(script)) {
        const constraints = impl.scriptConstraints(script)
        if (constraints.allowance < constraints.required) { // exceeds limits?
          process.argv.push('-t')
          process.argv.push('Event')
          completeMessage = `${os.EOL}\tYour function has been invoked. The load is scheduled to be completed in ${constraints.required} seconds.${os.EOL}`
        }
      }
      const log = msg => console.log(msg)
      const logIf = (msg) => { if (!(options.jo || options.jsonOnly)) { log(msg) } }
      // run the given script on the deployed lambda
      logIf(`${os.EOL}\tInvoking test Lambda${os.EOL}`)
      return impl.serverlessRunner(options).then((result) => {
        logIf(completeMessage)
        if (options.acceptance || options.monitoring) {
          logIf('Results:')
          log(JSON.stringify(result, null, 2))
          if (result && result.errors) {
            console.error(`Errors exceeding errorBudget observed in ${result.errors} sample(s).`)
            process.exit(result.errors)
          }
        }
        return result
      })
    })
    .catch((ex) => {
      if (ex instanceof func.def.FunctionError) {
        console.error('Error validating function settings:')
      } else if (ex instanceof task.def.TaskError) {
        console.error('Error validating the task settings:')
      } else {
        console.error('Unexpected Error:')
      }
      throw ex
    }),
  /**
   * Kill an invoked lambda that is actively executing.
   */
  kill: (options) => {
    const lambda = new aws.Lambda()
    let funcName

    if (options.debug) {
      console.log('Rendering serverless.yml variables to obtain deployed function name')
    }
    return impl.serverlessLoader()
      .then((serverless) => {
        funcName = serverless.service.functions.loadGenerator.name
        if (options.debug) {
          console.log(`Setting concurrency to zero for function ${funcName}`)
        }
        const params = {
          FunctionName: funcName, // required
          ReservedConcurrentExecutions: 0,
        }
        return lambda.putFunctionConcurrency(params).promise()
          .catch((err) => {
            if (options.debug) {
              console.error(err.message)
              if (options.verbose) {
                console.error((new Error()).stack)
              }
            }
            if (err.code === 'ResourceNotFoundException') {
              throw new Error(`${os.EOL}The function ${funcName} is not deployed${os.EOL}`)
            } else {
              throw new Error(`${os.EOL}Unexpected error setting concurrency to zero: ${err.code}${os.EOL}`)
            }
          })
      })
      .then(() => {
        console.log(`${os.EOL}Concurrency successfully set to zero for ${funcName}.${os.EOL}`)
        options._ = 'remove' // eslint-disable-line no-param-reassign
        process.argv[2] = 'remove'
        return module.exports.remove(options)
          .then(() => {
            const oldDate = new Date()
            const deployTime = new Date(oldDate.getTime() + (5 * 60 * 1000)) // add five minutes to current time
            console.log(`${os.EOL}We advise to wait until ${deployTime.toLocaleTimeString('en-US')} before re-deploying to avoid possible problems. See https://github.com/Nordstrom/serverless-artillery/#Killing-a-Runaway-Performance-Test${os.EOL}`)
          })
      })
  },
  /**
   * Remove the CloudFormation Stack (or equivalent) from the configured provider.
   * @return {Promise.<TResult>} A promise that completes after the removal of the stack and reporting of its
   * completion.
   */
  remove: (options) => {
    console.log(`${os.EOL}\tRemoving function...${os.EOL}`)

    return impl.serverlessRunner(options).then(() => {
      console.log(`${os.EOL}\tRemoval complete.${os.EOL}`)
    })
  },
  /**
   * Generate a script using the user's given options.  Place it into the given out path or the default out path if
   * none was given.
   * @param options The user's supplied options.
   */
  script: (options) => {
    const destPath = options.out || 'script.yml'
    if (impl.fileExists(destPath)) {
      return BbPromise.reject(new Error(`${os.EOL}\tConflict at path '${destPath}'. File exists.  No script generated.${os.EOL}`))
    } else {
      if (options.debug) {
        console.log('Generating script...')
      }
      const newScript = impl.generateScript(options)
      if (options.debug) {
        console.log(`Writing script:${os.EOL}${newScript}${os.EOL}to path: '${destPath}'`)
      }
      return fs.writeFileAsync(destPath, newScript)
        .then(() => console.log([
          `${os.EOL}\tYour script '${destPath}' is created.`,
          `${os.EOL}\tWe're very glad that you see enough value to create a custom script!`,
          `${os.EOL}\tEdit your script and review the documentation for your endpoint pummeling options at:`,
          `${os.EOL}\thttps://artillery.io/docs ${os.EOL}`,
        ].join('')))
    }
  },
  /**
   * Generate the function deployment assets and place them into the current working directory so that the user can
   * create and deploy a custom function definition.
   * @returns {Promise<T>} A promise that completes after the generation of function assets for subequent deployment.
   */
  configure: options => new BbPromise((resolve, reject) => {
    const conflicts = []
    const cwd = process.cwd()
    // identify conflicts
    if (options.debug) {
      console.log('Identifying any file conflicts...')
    }
    constants.ServerlessFiles.forEach((file) => {
      const destPath = path.join(cwd, file)
      if (impl.fileExists(destPath)) {
        conflicts.push(destPath)
      }
    })
    if (conflicts.length) {
      // report any conflicts
      if (options.debug) {
        console.log('Conflicts discovered, generating output message.')
      }
      let msg = `${os.EOL}\tConflict with existing files:`
      conflicts.forEach((file) => {
        msg += `${os.EOL}\t\t${file}`
      })
      msg += `${os.EOL}\tNo files created.${os.EOL}`
      reject(new Error(msg))
    } else {
      // create the configuration assets
      if (options.debug) {
        console.log('No conflicts found, creating a local copy of the function assets for deployment.')
      }
      constants.ServerlessFiles.forEach((file) => {
        const sourcePath = path.join(__dirname, 'lambda', file)
        const destPath = path.join(cwd, file)

        const content = fs.readFileSync(sourcePath, { encoding: 'utf8' })
        fs.writeFileSync(destPath, content.replace(
          'service: serverless-artillery',
          `service: serverless-artillery-${shortid.generate().replace(/_/g, 'A')}`))
      })
      const completeMessage = [
        `${os.EOL}\tYour function assets have been created.`,
        `${os.EOL}\tWe are glad that you see enough value in the project to do some customization!`,
        `${os.EOL}\tEdit serverless.yml to customize your load function but please note that you must`,
        `${os.EOL}\t\tdeploy the function before invoking and also after making any modifications.`,
        `${os.EOL}\tTo continuously monitoring your service, you will need to enable the capability.  See:`,
        `${os.EOL}\t\thttps://github.com/Nordstrom/serverless-artillery/README.md#monitoring-mode`,
        `${os.EOL}\tDocumentation available at https://docs.serverless.com ${os.EOL}`,
      ]
      try {
        if (options.debug) {
          console.log('Executing `npm install` to provide dependencies to the generated Serverless project.')
        }
        npm.install(cwd)
        resolve()
      } catch (ex) {
        completeMessage.push(
          `${os.EOL}`,
          `${os.EOL}An error occurred executing 'npm install'  please note and resolve any errors `,
          'and run \'npm install\' in the current working directory again.')
        reject(ex)
      }
      console.log(completeMessage.join(''))
    }
  }),
  /**
   * Update the local function assets to their latest form.
   * @param options The user's supplied options.
   * @returns {Promise<T>} A promise that completes after updating the local function assets.
   */
  update: (
    options,
    {
      safeLoad,
    } = yaml,
    {
      fileExists,
    } = impl,
    {
      script,
      configure,
    } = module.exports) => {
    // ### Update Preconditions
    // preconditions:
    // 1. not up to date
    //    a. serverless.yml doesn't have SNS topic, CloudWatch event, or SNS IAM rights
    //    b. package.json doesn't have a version
    //    c. js files are not all present and up to current

    const readFile = file => fs.readFileAsync(file, 'utf8')
    const readYml = file => safeLoad(readFile(file))
    const slsYmlPreconditions = () => {
      // Check for the existence of a serverless.yml
      const slsYmlMissing = !fileExists(constants.ServerlessFile)
      if (slsYmlMissing) {
        return BbPromise.reject(new UpdatePreconditionError(`No ${constants.ServerlessFile} in the local directory`))
      } else {
        return readYml(constants.ServerlessFile)
          .then(yml => impl.validateServiceForUpdate(yml, constants))
      }
    }
    const packagePreconditions = () => readYml('package.json')
      .then(packageJson => ('version' in packageJson
        ? BbPromise.reject(new UpdatePreconditionError('The local package.json file has a version defined.'))
        : BbPromise.resolve()))
    // js file expectations
    const jsPreconditions = () => {}

    // return BbPromise.all([
    //   slsYmlPreconditions(),
    //   packagePreconditions(),
    //   jsPreconditions(),
    // ]).then(...)

    // ### Update Tasks
    const preRead = []
    let preWrite
    const tasks = []
    let scriptPath = options.p || options.path || constants.DefaultScriptName
    const scriptMissing = !fileExists(scriptPath)
    if (scriptMissing) {
      console.log(`A '${scriptPath}' file could not be found in the current directory, running script to generate one`)
      preRead.push(script({})
        .then(() => console.log('Script generated locally...')))
      scriptPath = constants.DefaultScriptName
      tasks.push(`Modify your '${scriptPath}' to provide the details of invoking your service, as per https://artillery.io/docs`)
      tasks.push('Add a `match` clause to your requests, specifying your expectations of a successful request')
    }
    if (slsYmlMissing) {
      console.log(`A '${constants.ServerlessFile}' file not found in the current directory, running configure to generate function assets`)
      preRead.push(configure({})
        .then(() => console.log('Function assets generated locally... modifying them for monitoring')))
      preWrite = () => BbPromise.resolve()
    } else {
      preRead.push(BbPromise.resolve()
        .then(() => console.log(`Reading your '${constants.ServerlessFile}' to add monitoring related assets and configuration`)))
      preWrite = impl.writeBackup
    }
    return BbPromise.all(preRead)
      .then(() => fs.readFileAsync(constants.ServerlessFile, 'utf8'))
      .then((input) => {
        const service = yaml.safeLoad(input)
        impl.validateServiceForUpdate(service)
        const augmented = impl.addAssets(service, options)
        let output = yaml.safeDump(augmented, { lineWidth: -1 })
        output = impl.compareRestore(input, output)
        output = impl.replaceCommentKeys(output)
        tasks.push([
          `Modify your '${constants.ServerlessFile}' to enable subscriptions to any alerts raised by the monitoring function.`,
          `   (To help you out, we've provided commented-out examples of these for you in '${constants.ServerlessFile}')`,
          '   (What good is monitoring if noone is listening?)',
        ].join(os.EOL))
        tasks.push('Deploy your new assets/updated service using \'slsart deploy\'')
        return preWrite(input)
          .then(() => fs.writeFileAsync(constants.ServerlessFile, output))
          .then(() => console.log([
            `${os.EOL}Monitoring assets added to ${constants.ServerlessFile}${os.EOL}`,
            'Tasks for you:',
          ].concat(tasks.map((userTask, index) => `${index + 1}. ${userTask}`)).concat([
            `${os.EOL}Thank you for trying monitoring mode, may it help keep your systems up!`,
          ]).join(os.EOL)))
      })
      .catch((error) => {
        const msg = `An error occurred while attempting to ${
          scriptMissing ? 'generate a script or' : ''
        } ${
          slsYmlMissing ? 'generate' : 'modify the in-memory copy of'
        } '${
          constants.ServerlessFile
        }':${os.EOL}${
          error.stack
        }`
        throw new Error(msg)
      })
  },
}

// TODO remove before publishing?
/* test-code */
module.exports.constants = constants
module.exports.impl = impl
/* end-test-code */<|MERGE_RESOLUTION|>--- conflicted
+++ resolved
@@ -361,7 +361,38 @@
     }
   },
   /**
-<<<<<<< HEAD
+   * Check the version of the local function assets version, the invocation options
+   * and script mode and if the invocation type is monitoring and the default
+   * version is found, then an error is thrown.
+   * @param options The invoke command line options
+   * @param script Artillery script being run
+   * @param cwd Function to get the current working directory path
+   */
+  validateServiceForInvocation: (options, script, cwd = process.cwd) => {
+    let toss = false
+    try {
+      const localService = require(path.join(cwd(), 'package.json')) // eslint-disable-line global-require, import/no-dynamic-require
+      toss = !('version' in localService) &&
+        (
+          options.monitoring ||
+          script.mode === task.def.modes.MON ||
+          script.mode === task.def.modes.MONITORING
+        )
+    } catch (ex) {
+      // can't be found.  that's okay, we could be using the default service
+    }
+    if (toss) {
+      throw new Error([
+        '',
+        `Your local function project assets in ${cwd()} implements a service`,
+        'version that does not support invocation with the monitoring flag.',
+        '',
+        'To use monitoring mode, please run the "configure" command',
+        'in a clean directory and then customize your worker\'s assets.',
+      ].join(`${os.EOL}\t`))
+    }
+  },
+  /**
    * Add monitoring assets to the given existing service.  These are the items which specify the infrastructure or services
    * and configuration required to perform the monitoring and notification tasks
    * @param existing The existing service to which monitoring assets are to be added
@@ -568,38 +599,6 @@
           throw err
         }
       })
-=======
-   * Check the version of the local function assets version, the invocation options
-   * and script mode and if the invocation type is monitoring and the default
-   * version is found, then an error is thrown.
-   * @param options The invoke command line options
-   * @param script Artillery script being run
-   * @param cwd Function to get the current working directory path
-   */
-  validateServiceForInvocation: (options, script, cwd = process.cwd) => {
-    let toss = false
-    try {
-      const localService = require(path.join(cwd(), 'package.json')) // eslint-disable-line global-require, import/no-dynamic-require
-      toss = !('version' in localService) &&
-        (
-          options.monitoring ||
-          script.mode === task.def.modes.MON ||
-          script.mode === task.def.modes.MONITORING
-        )
-    } catch (ex) {
-      // can't be found.  that's okay, we could be using the default service
-    }
-    if (toss) {
-      throw new Error([
-        '',
-        `Your local function project assets in ${cwd()} implements a service`,
-        'version that does not support invocation with the monitoring flag.',
-        '',
-        'To use monitoring mode, please run the "configure" command',
-        'in a clean directory and then customize your worker\'s assets.',
-      ].join(`${os.EOL}\t`))
-    }
->>>>>>> d95f665f
   },
   // SERVERLESS UTILS
   /**

--- conflicted
+++ resolved
@@ -1,31 +1,15 @@
 // Spawn `npm -install` to populate our Lmabda's dependencies.
-<<<<<<< HEAD
+'use strict';
 const cp = require('child_process');
-const path = require('path');
-
-cp.spawn('npm', ['i'], {
-  env: process.env,
-  cwd: path.join(__dirname, 'lib', 'lambda'),
-  stdio: 'inherit',
-});
-=======
-'use strict';
-const cp = require('child_process'),
-      join = require('path').join,
-      dependencies = JSON.parse(
-          require('fs').readFileSync(
-              __dirname + '/lib/lambda/dependencies.json',
-              { encoding: 'utf8' }
-          )
-      ).dependencies;
+const join = require('path').join;
+const dependencies = require(__dirname + '/lib/lambda/dependencies.json').dependencies;
 
 for (let name in dependencies) {
-    let version = dependencies[name];
-    console.log(`Installing Lambda dependency: ${name}@${version}`);
-    cp.exec('npm', ['install', `${name}@${version}`], {
-        env: process.env,
-        cwd: join(__dirname, 'lib', 'lambda'),
-        stdio: 'inherit'
-    });
-}
->>>>>>> 21998a1e
+  let version = dependencies[name];
+  console.log(`Installing Lambda dependency: ${name}@${version}`);
+  cp.exec('npm', ['install', `${name}@${version}`], {
+    env: process.env,
+    cwd: join(__dirname, 'lib', 'lambda'),
+    stdio: 'inherit'
+  });
+}
--- conflicted
+++ resolved
@@ -10,16 +10,12 @@
  * @param argv The object containing the processed CLI arguments
  * @returns boolean Whether one of the given flags was a truthy value within the given argv object.
  */
-<<<<<<< HEAD
-const hasFlag = (flags, argv) => flags.some(flag => (f => f in argv && argv[f])(flag.split('-').join('')))
-=======
 const hasFlag = (flags, argv) => flags.some(
   (flag) => {
-    const f = flag.split('-').join(''); // remove '-' or '--'
-    return f in argv && argv[f]; // flag is defined in argv object (argv name is misleading) and has a truthy value
+    const f = flag.split('-').join('') // remove '-' or '--'
+    return f in argv && argv[f] // flag is defined in argv object (argv name is misleading) and has a truthy value
   } // eslint-disable-line comma-dangle
 );
->>>>>>> cbfbe10f
 
 const yargs = require('yargs')
   .help()
